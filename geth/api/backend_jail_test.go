package api_test

import (
	"context"
	"encoding/json"
	"fmt"
	"strconv"
	"strings"
	"sync"
	"time"

	gethcommon "github.com/ethereum/go-ethereum/common"
	"github.com/ethereum/go-ethereum/crypto"
	whisper "github.com/ethereum/go-ethereum/whisper/whisperv5"
	"github.com/status-im/status-go/geth/common"
	"github.com/status-im/status-go/geth/params"
	"github.com/status-im/status-go/geth/signal"
	. "github.com/status-im/status-go/geth/testing"
	"github.com/status-im/status-go/geth/txqueue"
	"github.com/status-im/status-go/static"
)

const (
	whisperMessage1 = `test message 1 (K1 -> K2, signed+encrypted, from us)`
	whisperMessage2 = `test message 3 (K1 -> "", signed broadcast)`
	whisperMessage3 = `test message 4 ("" -> "", anon broadcast)`
	whisperMessage4 = `test message 5 ("" -> K1, encrypted anon broadcast)`
	whisperMessage5 = `test message 6 (K2 -> K1, signed+encrypted, to us)`
	txSendFolder    = "testdata/jail/tx-send/"
	testChatID      = "testChat"
)

var (
	baseStatusJSCode = string(static.MustAsset("testdata/jail/status.js"))
)

<<<<<<< HEAD
func (s *BackendTestSuite) TestJailSendQueuedTransaction() {
	require := s.Require()

	s.StartTestBackend(params.RopstenNetworkID)
	defer s.StopTestBackend()

	time.Sleep(TestConfig.Node.SyncSeconds * time.Second) // allow to sync

	// log into account from which transactions will be sent
	require.NoError(s.backend.AccountManager().SelectAccount(TestConfig.Account1.Address, TestConfig.Account1.Password))

	txParams := `{
  		"from": "` + TestConfig.Account1.Address + `",
  		"to": "` + TestConfig.Account2.Address + `",
  		"value": "0.000001"
	}`

	txHashes := make(chan gethcommon.Hash, 1)

	// replace transaction notification handler
	requireMessageId := false
	signal.SetDefaultNodeNotificationHandler(func(jsonEvent string) {
		var envelope signal.Envelope
		err := json.Unmarshal([]byte(jsonEvent), &envelope)
		s.NoError(err, fmt.Sprintf("cannot unmarshal JSON: %s", jsonEvent))

		if envelope.Type == txqueue.EventTransactionQueued {
			event := envelope.Event.(map[string]interface{})
			messageId, ok := event["message_id"].(string)
			s.True(ok, "Message id is required, but not found")
			if requireMessageId {
				require.NotEmpty(messageId, "Message id is required, but not provided")
			} else {
				require.Empty(messageId, "Message id is not required, but provided")
			}

			txID := event["id"].(string)
			txHash, err := s.backend.CompleteTransaction(common.QueuedTxID(txID), TestConfig.Account1.Password)
			require.NoError(err, "cannot complete queued transaction[%v]", event["id"])

			log.Send(log.Info("Transaction complete", "URL", "https://ropsten.etherscan.io/tx/%s"+txHash.Hex()))

			txHashes <- txHash
		}
	})

	type testCommand struct {
		command          string
		params           string
		expectedResponse string
	}
	type testCase struct {
		name             string
		file             string
		requireMessageId bool
		commands         []testCommand
	}

	tests := []testCase{
		{
			// no context or message id
			name:             "Case 1: no message id or context in inited JS",
			file:             "no-message-id-or-context.js",
			requireMessageId: false,
			commands: []testCommand{
				{
					`["commands", "send"]`,
					txParams,
					`{"result": {"transaction-hash":"TX_HASH"}}`,
				},
				{
					`["commands", "getBalance"]`,
					`{"address": "` + TestConfig.Account1.Address + `"}`,
					`{"result": {"balance":42}}`,
				},
			},
		},
		{
			// context is present in inited JS (but no message id is there)
			name:             "Case 2: context is present in inited JS (but no message id is there)",
			file:             "context-no-message-id.js",
			requireMessageId: false,
			commands: []testCommand{
				{
					`["commands", "send"]`,
					txParams,
					`{"result": {"context":{"` + params.SendTransactionMethodName + `":true},"result":{"transaction-hash":"TX_HASH"}}}`,
				},
				{
					`["commands", "getBalance"]`,
					`{"address": "` + TestConfig.Account1.Address + `"}`,
					`{"result": {"context":{},"result":{"balance":42}}}`, // note empty (but present) context!
				},
			},
		},
		{
			// message id is present in inited JS, but no context is there
			name:             "Case 3: message id is present, context is not present",
			file:             "message-id-no-context.js",
			requireMessageId: true,
			commands: []testCommand{
				{
					`["commands", "send"]`,
					txParams,
					`{"result": {"transaction-hash":"TX_HASH"}}`,
				},
				{
					`["commands", "getBalance"]`,
					`{"address": "` + TestConfig.Account1.Address + `"}`,
					`{"result": {"balance":42}}`, // note empty context!
				},
			},
		},
		{
			// both message id and context are present in inited JS (this UC is what we normally expect to see)
			name:             "Case 4: both message id and context are present",
			file:             "tx-send.js",
			requireMessageId: true,
			commands: []testCommand{
				{
					`["commands", "getBalance"]`,
					`{"address": "` + TestConfig.Account1.Address + `"}`,
					`{"result": {"context":{"message_id":"42"},"result":{"balance":42}}}`, // message id in context, but default one is used!
				},
				{
					`["commands", "send"]`,
					txParams,
					`{"result": {"context":{"eth_sendTransaction":true,"message_id":"foobar"},"result":{"transaction-hash":"TX_HASH"}}}`,
				},
			},
		},
	}

	jailInstance := s.backend.JailManager()
	for _, test := range tests {
		jailInstance.BaseJS(string(static.MustAsset(txSendFolder + test.file)))
		jailInstance.Parse(testChatID, ``)

		// used by notification handler
		requireMessageId = test.requireMessageId

		for _, command := range test.commands {
			s.T().Logf("%s: %s", test.name, command.command)
			response := jailInstance.Call(testChatID, command.command, command.params)

			var txHash gethcommon.Hash
			if command.command == `["commands", "send"]` {
				select {
				case txHash = <-txHashes:
				case <-time.After(time.Minute):
					s.FailNow("test timed out: %s", test.name)
				}
			}

			expectedResponse := strings.Replace(command.expectedResponse, "TX_HASH", txHash.Hex(), 1)
			require.Equal(expectedResponse, response)
		}
	}
}

=======
>>>>>>> e4cb6b06
func (s *BackendTestSuite) TestContractDeployment() {
	require := s.Require()

	s.StartTestBackend(params.RopstenNetworkID)
	defer s.StopTestBackend()

	// Allow to sync, otherwise you'll get "Nonce too low."
	time.Sleep(TestConfig.Node.SyncSeconds * time.Second)

	// obtain VM for a given chat (to send custom JS to jailed version of Send())
	jailInstance := s.backend.JailManager()
	jailInstance.Parse(testChatID, "")

	cell, err := jailInstance.Cell(testChatID)
	require.NoError(err)

	completeQueuedTransaction := make(chan struct{})

	// replace transaction notification handler
	var txHash gethcommon.Hash
	signal.SetDefaultNodeNotificationHandler(func(jsonEvent string) {
		var envelope signal.Envelope
		var err error
		err = json.Unmarshal([]byte(jsonEvent), &envelope)
		require.NoError(err, fmt.Sprintf("cannot unmarshal JSON: %s", jsonEvent))

		if envelope.Type == txqueue.EventTransactionQueued {
			// Use s.* for assertions - require leaves the channel unclosed.

			event := envelope.Event.(map[string]interface{})
			s.T().Logf("transaction queued and will be completed shortly, id: %v", event["id"])

			s.NoError(s.backend.AccountManager().SelectAccount(TestConfig.Account1.Address, TestConfig.Account1.Password))

			txID := event["id"].(string)
			txHash, err = s.backend.CompleteTransaction(common.QueuedTxID(txID), TestConfig.Account1.Password)
			if s.NoError(err, event["id"]) {
				s.T().Logf("contract transaction complete, URL: %s", "https://ropsten.etherscan.io/tx/"+txHash.Hex())
			}

			close(completeQueuedTransaction)
		}
	})

	_, err = cell.Run(`
		var responseValue = null;
		var errorValue = null;
		var testContract = web3.eth.contract([{"constant":true,"inputs":[{"name":"a","type":"int256"}],"name":"double","outputs":[{"name":"","type":"int256"}],"payable":false,"type":"function"}]);
		var test = testContract.new(
		{
			from: '` + TestConfig.Account1.Address + `',
			data: '0x6060604052341561000c57fe5b5b60a58061001b6000396000f30060606040526000357c0100000000000000000000000000000000000000000000000000000000900463ffffffff1680636ffa1caa14603a575bfe5b3415604157fe5b60556004808035906020019091905050606b565b6040518082815260200191505060405180910390f35b60008160020290505b9190505600a165627a7a72305820ccdadd737e4ac7039963b54cee5e5afb25fa859a275252bdcf06f653155228210029',
			gas: '` + strconv.Itoa(params.DefaultGas) + `'
		}, function (e, contract) {
			// NOTE: The callback will fire twice!
			if (e) {
				errorValue = e;
				return
			}
			// Once the contract has the transactionHash property set and once its deployed on an address.
			if (!contract.address) {
				responseValue = contract.transactionHash;
			}
		})
	`)
	require.NoError(err)

	select {
	case <-completeQueuedTransaction:
	case <-time.After(time.Minute):
		s.FailNow("test timed out")
	}

	// Wait until callback is fired and `responseValue` is set. Hacky but simple.
	time.Sleep(2 * time.Second)

	errorValue, err := cell.Get("errorValue")
	require.NoError(err)
	require.Equal("null", errorValue.String())

	responseValue, err := cell.Get("responseValue")
	require.NoError(err)

	response, err := responseValue.ToString()
	require.NoError(err)

	expectedResponse := txHash.Hex()
	require.Equal(expectedResponse, response)
}

func (s *BackendTestSuite) TestJailWhisper() {
	require := s.Require()
	require.NotNil(s.backend)

	s.StartTestBackend(params.RopstenNetworkID)
	defer s.StopTestBackend()

	jailInstance := s.backend.JailManager()
	require.NotNil(jailInstance)

	jailInstance.BaseJS(baseStatusJSCode)

	whisperService := s.WhisperService()
	whisperAPI := whisper.NewPublicWhisperAPI(whisperService)

	accountManager := s.backend.AccountManager()

	// account1
	_, accountKey1, err := accountManager.AddressToDecryptedAccount(TestConfig.Account1.Address, TestConfig.Account1.Password)
	require.NoError(err)
	accountKey1Hex := gethcommon.ToHex(crypto.FromECDSAPub(&accountKey1.PrivateKey.PublicKey))

	_, err = whisperService.AddKeyPair(accountKey1.PrivateKey)
	require.NoError(err, fmt.Sprintf("identity not injected: %v", accountKey1Hex))

	if ok := whisperAPI.HasKeyPair(context.Background(), accountKey1Hex); !ok {
		require.FailNow(fmt.Sprintf("identity not injected: %v", accountKey1Hex))
	}

	// account2
	_, accountKey2, err := accountManager.AddressToDecryptedAccount(TestConfig.Account2.Address, TestConfig.Account2.Password)
	require.NoError(err)
	accountKey2Hex := gethcommon.ToHex(crypto.FromECDSAPub(&accountKey2.PrivateKey.PublicKey))

	_, err = whisperService.AddKeyPair(accountKey2.PrivateKey)
	require.NoError(err, fmt.Sprintf("identity not injected: %v", accountKey2Hex))

	if ok := whisperAPI.HasKeyPair(context.Background(), accountKey2Hex); !ok {
		require.FailNow(fmt.Sprintf("identity not injected: %v", accountKey2Hex))
	}

	passedTests := map[string]bool{
		whisperMessage1: false,
		whisperMessage2: false,
		whisperMessage3: false,
		whisperMessage4: false,
		whisperMessage5: false,
	}
	installedFilters := map[string]string{
		whisperMessage1: "",
		whisperMessage2: "",
		whisperMessage3: "",
		whisperMessage4: "",
		whisperMessage5: "",
	}

	testCases := []struct {
		name      string
		testCode  string
		useFilter bool
	}{
		{
			"test 0: ensure correct version of Whisper is used",
			`
				var expectedVersion = '5.0';
				if (web3.version.whisper != expectedVersion) {
					throw 'unexpected shh version, expected: ' + expectedVersion + ', got: ' + web3.version.whisper;
				}
			`,
			false,
		},
		{
			"test 1: encrypted signed message from us (From != nil && To != nil)",
			`
				var identity1 = '` + accountKey1Hex + `';
				if (!shh.hasKeyPair(identity1)) {
					throw 'idenitity "` + accountKey1Hex + `" not found in whisper';
				}

				var identity2 = '` + accountKey2Hex + `';
				if (!shh.hasKeyPair(identity2)) {
					throw 'identitity "` + accountKey2Hex + `" not found in whisper';
				}

				var topic = makeTopic();
				var payload = '` + whisperMessage1 + `';

				// start watching for messages
				var filter = shh.newMessageFilter({
					sig: identity1,
					privateKeyID: identity2,
					topics: [topic]
				});

				// post message
				var message = {
					ttl: 20,
					powTarget: 0.01,
					powTime: 20,
					topic: topic,
					sig: identity1,
					pubKey: identity2,
			  		payload: web3.toHex(payload),
				};

				var sent = shh.post(message)
				if (!sent) {
					throw 'message not sent: ' + JSON.stringify(message);
				}

				var filterName = '` + whisperMessage1 + `';
				var filterId = filter.filterId;
				if (!filterId) {
					throw 'filter not installed properly';
				}
			`,
			true,
		},
		{
			"test 2: signed (known sender) broadcast (From != nil && To == nil)",
			`
				var identity = '` + accountKey1Hex + `';
				if (!shh.hasKeyPair(identity)) {
					throw 'idenitity "` + accountKey1Hex + `" not found in whisper';
				}

				var topic = makeTopic();
				var payload = '` + whisperMessage2 + `';

				// generate symmetric key
				var keyid = shh.newSymKey();
				if (!shh.hasSymKey(keyid)) {
					throw new Error('key not found');
				}

				// start watching for messages
				var filter = shh.newMessageFilter({
					sig: identity,
					topics: [topic],
					symKeyID: keyid
				});

				// post message
				var message = {
					ttl: 20,
					powTarget: 0.01,
					powTime: 20,
					topic: topic,
					sig: identity,
					symKeyID: keyid,
			  		payload: web3.toHex(payload),
				};

				var sent = shh.post(message)
				if (!sent) {
					throw 'message not sent: ' + JSON.stringify(message);
				}

				var filterName = '` + whisperMessage2 + `';
				var filterId = filter.filterId;
				if (!filterId) {
					throw 'filter not installed properly';
				}
			`,
			true,
		},
		{
			"test 3: anonymous broadcast (From == nil && To == nil)",
			`
				var topic = makeTopic();
				var payload = '` + whisperMessage3 + `';

				// generate symmetric key
				var keyid = shh.newSymKey();
				if (!shh.hasSymKey(keyid)) {
					throw new Error('key not found');
				}

				// start watching for messages
				var filter = shh.newMessageFilter({
					topics: [topic],
					symKeyID: keyid
				});

				// post message
				var message = {
					ttl: 20,
					powTarget: 0.01,
					powTime: 20,
					topic: topic,
					symKeyID: keyid,
			  		payload: web3.toHex(payload),
				};

				var sent = shh.post(message)
				if (!sent) {
					throw 'message not sent: ' + JSON.stringify(message);
				}

				var filterName = '` + whisperMessage3 + `';
				var filterId = filter.filterId;
				if (!filterId) {
					throw 'filter not installed properly';
				}
			`,
			true,
		},
		{
			"test 4: encrypted anonymous message (From == nil && To != nil)",
			`
				var identity = '` + accountKey2Hex + `';
				if (!shh.hasKeyPair(identity)) {
					throw 'idenitity "` + accountKey2Hex + `" not found in whisper';
				}

				var topic = makeTopic();
				var payload = '` + whisperMessage4 + `';

				// start watching for messages
				var filter = shh.newMessageFilter({
					privateKeyID: identity,
					topics: [topic],
				});

				// post message
				var message = {
					ttl: 20,
					powTarget: 0.01,
					powTime: 20,
					topic: topic,
					pubKey: identity,
			  		payload: web3.toHex(payload),
				};

				var sent = shh.post(message)
				if (!sent) {
					throw 'message not sent: ' + JSON.stringify(message);
				}

				var filterName = '` + whisperMessage4 + `';
				var filterId = filter.filterId;
				if (!filterId) {
					throw 'filter not installed properly';
				}
			`,
			true,
		},
		{
			"test 5: encrypted signed response to us (From != nil && To != nil)",
			`
				var identity1 = '` + accountKey1Hex + `';
				if (!shh.hasKeyPair(identity1)) {
					throw 'idenitity "` + accountKey1Hex + `" not found in whisper';
				}
				var identity2 = '` + accountKey2Hex + `';
				if (!shh.hasKeyPair(identity2)) {
					throw 'idenitity "` + accountKey2Hex + `" not found in whisper';
				}
				var topic = makeTopic();
				var payload = '` + whisperMessage5 + `';
				// start watching for messages
				var filter = shh.newMessageFilter({
					privateKeyID: identity1,
					sig: identity2,
					topics: [topic],
				});

				// post message
				var message = {
				  	sig: identity2,
				  	pubKey: identity1,
				  	topic: topic,
				  	payload: web3.toHex(payload),
					ttl: 20,
					powTime: 20,
					powTarget: 0.01,
				};
				var sent = shh.post(message)
				if (!sent) {
					throw 'message not sent: ' + message;
				}
				var filterName = '` + whisperMessage5 + `';
				var filterId = filter.filterId;
				if (!filterId) {
					throw 'filter not installed properly';
				}
			`,
			true,
		},
	}

	for _, testCase := range testCases {
		s.T().Log(testCase.name)
		testCaseKey := crypto.Keccak256Hash([]byte(testCase.name)).Hex()

		jailInstance.Parse(testCaseKey, `
			var shh = web3.shh;
			// topic must be 4-byte long
			var makeTopic = function () {
				var topic = '0x';
				for (var i = 0; i < 8; i++) {
					topic += Math.floor(Math.random() * 16).toString(16);
				}
				return topic;
			};
		`)

		cell, err := jailInstance.Cell(testCaseKey)
		require.NoError(err, "cannot get VM")

		// post messages
		_, err = cell.Run(testCase.testCode)
		require.NoError(err)

		if !testCase.useFilter {
			continue
		}

		// update installed filters
		filterId, err := cell.Get("filterId")
		require.NoError(err, "cannot get filterId")

		filterName, err := cell.Get("filterName")
		require.NoError(err, "cannot get filterName")

		_, ok := installedFilters[filterName.String()]
		require.True(ok, "unrecognized filter")

		installedFilters[filterName.String()] = filterId.String()
	}

	time.Sleep(2 * time.Second) // allow whisper to poll

	for testKey, filter := range installedFilters {
		if filter != "" {
			s.T().Logf("filter found: %v", filter)
			messages, err := whisperAPI.GetFilterMessages(filter)
			require.NoError(err)
			for _, message := range messages {
				s.T().Logf("message found: %s", string(message.Payload))
				passedTests[testKey] = true
			}
		}
	}

	for testName, passedTest := range passedTests {
		s.True(passedTest, "test not passed: %v", testName)
	}
}

func (s *BackendTestSuite) TestJailVMPersistence() {
	require := s.Require()

	s.StartTestBackend(params.RopstenNetworkID)
	defer s.StopTestBackend()

	time.Sleep(TestConfig.Node.SyncSeconds * time.Second) // allow to sync

	// log into account from which transactions will be sent
	err := s.backend.AccountManager().SelectAccount(TestConfig.Account1.Address, TestConfig.Account1.Password)
	require.NoError(err, "cannot select account: %v", TestConfig.Account1.Address)

	type testCase struct {
		command   string
		params    string
		validator func(response string) error
	}
	var testCases = []testCase{
		{
			`["sendTestTx"]`,
			`{"amount": "0.000001", "from": "` + TestConfig.Account1.Address + `"}`,
			func(response string) error {
				if strings.Contains(response, "error") {
					return fmt.Errorf("unexpected response: %v", response)
				}
				return nil
			},
		},
		{
			`["sendTestTx"]`,
			`{"amount": "0.000002", "from": "` + TestConfig.Account1.Address + `"}`,
			func(response string) error {
				if strings.Contains(response, "error") {
					return fmt.Errorf("unexpected response: %v", response)
				}
				return nil
			},
		},
		{
			`["ping"]`,
			`{"pong": "Ping1", "amount": 0.42}`,
			func(response string) error {
				expectedResponse := `{"result": "Ping1"}`
				if response != expectedResponse {
					return fmt.Errorf("unexpected response, expected: %v, got: %v", expectedResponse, response)
				}
				return nil
			},
		},
		{
			`["ping"]`,
			`{"pong": "Ping2", "amount": 0.42}`,
			func(response string) error {
				expectedResponse := `{"result": "Ping2"}`
				if response != expectedResponse {
					return fmt.Errorf("unexpected response, expected: %v, got: %v", expectedResponse, response)
				}
				return nil
			},
		},
	}

	jailInstance := s.backend.JailManager()
	jailInstance.BaseJS(baseStatusJSCode)

	parseResult := jailInstance.Parse(testChatID, `
		var total = 0;
		_status_catalog['ping'] = function(params) {
			total += Number(params.amount);
			return params.pong;
		}

		_status_catalog['sendTestTx'] = function(params) {
		  var amount = params.amount;
		  var transaction = {
			"from": params.from,
			"to": "`+TestConfig.Account2.Address+`",
			"value": web3.toWei(amount, "ether")
		  };
		  web3.eth.sendTransaction(transaction, function (error, result) {
			 if(!error) {
				total += Number(amount);
			 }
		  });
		}
	`)
	require.NotContains(parseResult, "error", "further will fail if initial parsing failed")

	var wg sync.WaitGroup
	signal.SetDefaultNodeNotificationHandler(func(jsonEvent string) {
		var envelope signal.Envelope
		if err := json.Unmarshal([]byte(jsonEvent), &envelope); err != nil {
			s.T().Errorf("cannot unmarshal event's JSON: %s", jsonEvent)
			return
		}
		if envelope.Type == txqueue.EventTransactionQueued {
			event := envelope.Event.(map[string]interface{})
			s.T().Logf("Transaction queued (will be completed shortly): {id: %s}\n", event["id"].(string))

			//var txHash common.Hash
			txID := event["id"].(string)
			txHash, err := s.backend.CompleteTransaction(common.QueuedTxID(txID), TestConfig.Account1.Password)
			require.NoError(err, "cannot complete queued transaction[%v]: %v", event["id"], err)

			s.T().Logf("Transaction complete: https://ropsten.etherscan.io/tx/%s", txHash.Hex())
		}
	})

	// run commands concurrently
	for _, tc := range testCases {
		wg.Add(1)
		go func(tc testCase) {
			defer wg.Done() // ensure we don't forget it

			s.T().Logf("CALL START: %v %v", tc.command, tc.params)
			response := jailInstance.Call(testChatID, tc.command, tc.params)
			if err := tc.validator(response); err != nil {
				s.T().Errorf("failed test validation: %v, err: %v", tc.command, err)
			}
			s.T().Logf("CALL END: %v %v", tc.command, tc.params)
		}(tc)
	}

	finishTestCases := make(chan struct{})
	go func() {
		wg.Wait()
		close(finishTestCases)
	}()

	select {
	case <-finishTestCases:
	case <-time.After(time.Minute):
		s.FailNow("some tests failed to finish in time")
	}

	// Wait till eth_sendTransaction callbacks have been executed.
	// FIXME(tiabc): more reliable means of testing that.
	time.Sleep(5 * time.Second)

	// Validate total.
	cell, err := jailInstance.Cell(testChatID)
	require.NoError(err)

	totalOtto, err := cell.Get("total")
	require.NoError(err)

	total, err := totalOtto.ToFloat()
	require.NoError(err)

	s.T().Log(total)
	require.InDelta(0.840003, total, 0.0000001)
}<|MERGE_RESOLUTION|>--- conflicted
+++ resolved
@@ -34,169 +34,6 @@
 	baseStatusJSCode = string(static.MustAsset("testdata/jail/status.js"))
 )
 
-<<<<<<< HEAD
-func (s *BackendTestSuite) TestJailSendQueuedTransaction() {
-	require := s.Require()
-
-	s.StartTestBackend(params.RopstenNetworkID)
-	defer s.StopTestBackend()
-
-	time.Sleep(TestConfig.Node.SyncSeconds * time.Second) // allow to sync
-
-	// log into account from which transactions will be sent
-	require.NoError(s.backend.AccountManager().SelectAccount(TestConfig.Account1.Address, TestConfig.Account1.Password))
-
-	txParams := `{
-  		"from": "` + TestConfig.Account1.Address + `",
-  		"to": "` + TestConfig.Account2.Address + `",
-  		"value": "0.000001"
-	}`
-
-	txHashes := make(chan gethcommon.Hash, 1)
-
-	// replace transaction notification handler
-	requireMessageId := false
-	signal.SetDefaultNodeNotificationHandler(func(jsonEvent string) {
-		var envelope signal.Envelope
-		err := json.Unmarshal([]byte(jsonEvent), &envelope)
-		s.NoError(err, fmt.Sprintf("cannot unmarshal JSON: %s", jsonEvent))
-
-		if envelope.Type == txqueue.EventTransactionQueued {
-			event := envelope.Event.(map[string]interface{})
-			messageId, ok := event["message_id"].(string)
-			s.True(ok, "Message id is required, but not found")
-			if requireMessageId {
-				require.NotEmpty(messageId, "Message id is required, but not provided")
-			} else {
-				require.Empty(messageId, "Message id is not required, but provided")
-			}
-
-			txID := event["id"].(string)
-			txHash, err := s.backend.CompleteTransaction(common.QueuedTxID(txID), TestConfig.Account1.Password)
-			require.NoError(err, "cannot complete queued transaction[%v]", event["id"])
-
-			log.Send(log.Info("Transaction complete", "URL", "https://ropsten.etherscan.io/tx/%s"+txHash.Hex()))
-
-			txHashes <- txHash
-		}
-	})
-
-	type testCommand struct {
-		command          string
-		params           string
-		expectedResponse string
-	}
-	type testCase struct {
-		name             string
-		file             string
-		requireMessageId bool
-		commands         []testCommand
-	}
-
-	tests := []testCase{
-		{
-			// no context or message id
-			name:             "Case 1: no message id or context in inited JS",
-			file:             "no-message-id-or-context.js",
-			requireMessageId: false,
-			commands: []testCommand{
-				{
-					`["commands", "send"]`,
-					txParams,
-					`{"result": {"transaction-hash":"TX_HASH"}}`,
-				},
-				{
-					`["commands", "getBalance"]`,
-					`{"address": "` + TestConfig.Account1.Address + `"}`,
-					`{"result": {"balance":42}}`,
-				},
-			},
-		},
-		{
-			// context is present in inited JS (but no message id is there)
-			name:             "Case 2: context is present in inited JS (but no message id is there)",
-			file:             "context-no-message-id.js",
-			requireMessageId: false,
-			commands: []testCommand{
-				{
-					`["commands", "send"]`,
-					txParams,
-					`{"result": {"context":{"` + params.SendTransactionMethodName + `":true},"result":{"transaction-hash":"TX_HASH"}}}`,
-				},
-				{
-					`["commands", "getBalance"]`,
-					`{"address": "` + TestConfig.Account1.Address + `"}`,
-					`{"result": {"context":{},"result":{"balance":42}}}`, // note empty (but present) context!
-				},
-			},
-		},
-		{
-			// message id is present in inited JS, but no context is there
-			name:             "Case 3: message id is present, context is not present",
-			file:             "message-id-no-context.js",
-			requireMessageId: true,
-			commands: []testCommand{
-				{
-					`["commands", "send"]`,
-					txParams,
-					`{"result": {"transaction-hash":"TX_HASH"}}`,
-				},
-				{
-					`["commands", "getBalance"]`,
-					`{"address": "` + TestConfig.Account1.Address + `"}`,
-					`{"result": {"balance":42}}`, // note empty context!
-				},
-			},
-		},
-		{
-			// both message id and context are present in inited JS (this UC is what we normally expect to see)
-			name:             "Case 4: both message id and context are present",
-			file:             "tx-send.js",
-			requireMessageId: true,
-			commands: []testCommand{
-				{
-					`["commands", "getBalance"]`,
-					`{"address": "` + TestConfig.Account1.Address + `"}`,
-					`{"result": {"context":{"message_id":"42"},"result":{"balance":42}}}`, // message id in context, but default one is used!
-				},
-				{
-					`["commands", "send"]`,
-					txParams,
-					`{"result": {"context":{"eth_sendTransaction":true,"message_id":"foobar"},"result":{"transaction-hash":"TX_HASH"}}}`,
-				},
-			},
-		},
-	}
-
-	jailInstance := s.backend.JailManager()
-	for _, test := range tests {
-		jailInstance.BaseJS(string(static.MustAsset(txSendFolder + test.file)))
-		jailInstance.Parse(testChatID, ``)
-
-		// used by notification handler
-		requireMessageId = test.requireMessageId
-
-		for _, command := range test.commands {
-			s.T().Logf("%s: %s", test.name, command.command)
-			response := jailInstance.Call(testChatID, command.command, command.params)
-
-			var txHash gethcommon.Hash
-			if command.command == `["commands", "send"]` {
-				select {
-				case txHash = <-txHashes:
-				case <-time.After(time.Minute):
-					s.FailNow("test timed out: %s", test.name)
-				}
-			}
-
-			expectedResponse := strings.Replace(command.expectedResponse, "TX_HASH", txHash.Hex(), 1)
-			require.Equal(expectedResponse, response)
-		}
-	}
-}
-
-=======
->>>>>>> e4cb6b06
 func (s *BackendTestSuite) TestContractDeployment() {
 	require := s.Require()
 
