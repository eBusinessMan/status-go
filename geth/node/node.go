package node

import (
	"encoding/json"
	"errors"
	"fmt"
	"os"
	"path"
	"path/filepath"
	"strings"

	gethcommon "github.com/ethereum/go-ethereum/common"
	"github.com/ethereum/go-ethereum/core"
	"github.com/ethereum/go-ethereum/crypto"
	"github.com/ethereum/go-ethereum/eth"
	"github.com/ethereum/go-ethereum/eth/downloader"
	"github.com/ethereum/go-ethereum/les"
	"github.com/ethereum/go-ethereum/light"
	"github.com/ethereum/go-ethereum/node"
	"github.com/ethereum/go-ethereum/p2p"
	"github.com/ethereum/go-ethereum/p2p/discover"
	"github.com/ethereum/go-ethereum/p2p/discv5"
	"github.com/ethereum/go-ethereum/p2p/nat"
	gethparams "github.com/ethereum/go-ethereum/params"
	"github.com/ethereum/go-ethereum/whisper/mailserver"
	"github.com/ethereum/go-ethereum/whisper/notifications"
	whisper "github.com/ethereum/go-ethereum/whisper/whisperv5"
	"github.com/status-im/status-go/geth/log"
	"github.com/status-im/status-go/geth/params"
)

// node-related errors
var (
	ErrEthServiceRegistrationFailure     = errors.New("failed to register the Ethereum service")
	ErrWhisperServiceRegistrationFailure = errors.New("failed to register the Whisper service")
	ErrLightEthRegistrationFailure       = errors.New("failed to register the LES service")
	ErrNodeMakeFailure                   = errors.New("error creating p2p node")
	ErrNodeRunFailure                    = errors.New("error running p2p node")
	ErrNodeStartFailure                  = errors.New("error starting p2p node")
)

// MakeNode create a geth node entity
func MakeNode(config *params.NodeConfig) (*node.Node, error) {
	// make sure data directory exists
	if err := os.MkdirAll(filepath.Join(config.DataDir), os.ModePerm); err != nil {
		return nil, err
	}

	// make sure keys directory exists
	if err := os.MkdirAll(filepath.Join(config.KeyStoreDir), os.ModePerm); err != nil {
		return nil, err
	}

	// configure required node (should you need to update node's config, e.g. add bootstrap nodes, see node.Config)
	stackConfig := defaultEmbeddedNodeConfig(config)

	if len(config.NodeKeyFile) > 0 {
		log.Send(log.Info("Loading private key file").With("file", config.NodeKeyFile))
		pk, err := crypto.LoadECDSA(config.NodeKeyFile)
		if err != nil {
			log.Send(log.YellowAlert(err, "Failed loading private key file '%s'", config.NodeKeyFile))
		}

		// override node's private key
		stackConfig.P2P.PrivateKey = pk
	}

	stack, err := node.New(stackConfig)
	if err != nil {
		return nil, ErrNodeMakeFailure
	}

	// start Ethereum service if we are not expected to use an upstream server.
	if !config.UpstreamConfig.Enabled {
		if err := activateEthService(stack, config); err != nil {
			return nil, fmt.Errorf("%v: %v", ErrEthServiceRegistrationFailure, err)
		}
<<<<<<< HEAD
	} else {
		// TODO(divan): FIXME: this is rude workaround for #294 issue
		// we start activate LES service to have RPC handler for `eth_accounts` call
		// should be removed once proper own RPC and refactoring is completed
		config.MaxPeers = 0
		if err := activateEthService(stack, config); err != nil {
			return nil, fmt.Errorf("%v: %v", ErrEthServiceRegistrationFailure, err)
		}
		log.Send(log.Info("Blockchain synchronization is switched off, RPC requests will be proxied to %s", config.UpstreamConfig.URL))
=======
>>>>>>> e4cb6b06
	}

	// start Whisper service
	if err := activateShhService(stack, config); err != nil {
		return nil, fmt.Errorf("%v: %v", ErrWhisperServiceRegistrationFailure, err)
	}

	return stack, nil
}

// defaultEmbeddedNodeConfig returns default stack configuration for mobile client node
func defaultEmbeddedNodeConfig(config *params.NodeConfig) *node.Config {
	nc := &node.Config{
		DataDir:           config.DataDir,
		KeyStoreDir:       config.KeyStoreDir,
		UseLightweightKDF: true,
		NoUSB:             true,
		Name:              config.Name,
		Version:           config.Version,
		P2P: p2p.Config{
			NoDiscovery:      true,
			DiscoveryV5:      true,
			DiscoveryV5Addr:  ":0",
			BootstrapNodes:   makeBootstrapNodes(),
			BootstrapNodesV5: makeBootstrapNodesV5(),
			ListenAddr:       ":0",
			NAT:              nat.Any(),
			MaxPeers:         config.MaxPeers,
			MaxPendingPeers:  config.MaxPendingPeers,
		},
		IPCPath:     makeIPCPath(config),
		HTTPCors:    []string{"*"},
		HTTPModules: strings.Split(config.APIModules, ","),
		WSHost:      makeWSHost(config),
		WSPort:      config.WSPort,
		WSOrigins:   []string{"*"},
		WSModules:   strings.Split(config.APIModules, ","),
	}

	if config.RPCEnabled {
		nc.HTTPHost = config.HTTPHost
		nc.HTTPPort = config.HTTPPort
	}

	return nc
}

// updateCHT changes trusted canonical hash trie root
func updateCHT(eth *les.LightEthereum, config *params.NodeConfig) {
	if !config.BootClusterConfig.Enabled {
		return
	}

	if config.BootClusterConfig.RootNumber == 0 {
		return
	}

	if config.BootClusterConfig.RootHash == "" {
		return
	}

	eth.WriteTrustedCht(light.TrustedCht{
		Number: uint64(config.BootClusterConfig.RootNumber),
		Root:   gethcommon.HexToHash(config.BootClusterConfig.RootHash),
	})
	log.Send(log.Info("Added trusted CHT").With("develop", config.DevMode).With("number", config.BootClusterConfig.RootNumber).With("hash", config.BootClusterConfig.RootHash))
}

// activateEthService configures and registers the eth.Ethereum service with a given node.
func activateEthService(stack *node.Node, config *params.NodeConfig) error {
	if !config.LightEthConfig.Enabled {
		log.Send(log.Info("LES protocol is disabled"))
		return nil
	}

	var genesis *core.Genesis
	if config.LightEthConfig.Genesis != "" {
		genesis = new(core.Genesis)
		if err := json.Unmarshal([]byte(config.LightEthConfig.Genesis), genesis); err != nil {
			return fmt.Errorf("invalid genesis spec: %v", err)
		}
	}

	ethConf := eth.DefaultConfig
	ethConf.Genesis = genesis
	ethConf.SyncMode = downloader.LightSync
	ethConf.NetworkId = config.NetworkID
	ethConf.DatabaseCache = config.LightEthConfig.DatabaseCache
	ethConf.MaxPeers = config.MaxPeers

	if err := stack.Register(func(ctx *node.ServiceContext) (node.Service, error) {
		lightEth, err := les.New(ctx, &ethConf)
		if err == nil {
			updateCHT(lightEth, config)
		}
		return lightEth, err
	}); err != nil {
		return fmt.Errorf("%v: %v", ErrLightEthRegistrationFailure, err)
	}

	return nil
}

// activateShhService configures Whisper and adds it to the given node.
func activateShhService(stack *node.Node, config *params.NodeConfig) error {
	if !config.WhisperConfig.Enabled {
		log.Send(log.Info("SHH protocol is disabled"))
		return nil
	}

	serviceConstructor := func(*node.ServiceContext) (node.Service, error) {
		whisperConfig := config.WhisperConfig
		whisperService := whisper.New(nil)

		// enable mail service
		if whisperConfig.MailServerNode {
			password, err := whisperConfig.ReadPasswordFile()
			if err != nil {
				return nil, err
			}

			var mailServer mailserver.WMailServer
			whisperService.RegisterServer(&mailServer)
			mailServer.Init(whisperService, whisperConfig.DataDir, string(password), whisperConfig.MinimumPoW)
		}

		// enable notification service
		if whisperConfig.NotificationServerNode {
			var notificationServer notifications.NotificationServer
			whisperService.RegisterNotificationServer(&notificationServer)

			notificationServer.Init(whisperService, whisperConfig)
		}

		return whisperService, nil
	}

	return stack.Register(serviceConstructor)
}

// makeIPCPath returns IPC-RPC filename
func makeIPCPath(config *params.NodeConfig) string {
	if !config.IPCEnabled {
		return ""
	}

	return path.Join(config.DataDir, config.IPCFile)
}

// makeWSHost returns WS-RPC Server host, given enabled/disabled flag
func makeWSHost(config *params.NodeConfig) string {
	if !config.WSEnabled {
		return ""
	}

	return config.WSHost
}

// makeBootstrapNodes returns default (hence bootstrap) list of peers
func makeBootstrapNodes() []*discover.Node {
	// on desktops params.TestnetBootnodes and params.MainBootnodes,
	// on mobile client we deliberately keep this list empty
	enodes := []string{}

	var bootstrapNodes []*discover.Node
	for _, enode := range enodes {
		bootstrapNodes = append(bootstrapNodes, discover.MustParseNode(enode))
	}

	return bootstrapNodes
}

// makeBootstrapNodesV5 returns default (hence bootstrap) list of peers
func makeBootstrapNodesV5() []*discv5.Node {
	enodes := gethparams.DiscoveryV5Bootnodes

	var bootstrapNodes []*discv5.Node
	for _, enode := range enodes {
		bootstrapNodes = append(bootstrapNodes, discv5.MustParseNode(enode))
	}

	return bootstrapNodes
}<|MERGE_RESOLUTION|>--- conflicted
+++ resolved
@@ -75,18 +75,6 @@
 		if err := activateEthService(stack, config); err != nil {
 			return nil, fmt.Errorf("%v: %v", ErrEthServiceRegistrationFailure, err)
 		}
-<<<<<<< HEAD
-	} else {
-		// TODO(divan): FIXME: this is rude workaround for #294 issue
-		// we start activate LES service to have RPC handler for `eth_accounts` call
-		// should be removed once proper own RPC and refactoring is completed
-		config.MaxPeers = 0
-		if err := activateEthService(stack, config); err != nil {
-			return nil, fmt.Errorf("%v: %v", ErrEthServiceRegistrationFailure, err)
-		}
-		log.Send(log.Info("Blockchain synchronization is switched off, RPC requests will be proxied to %s", config.UpstreamConfig.URL))
-=======
->>>>>>> e4cb6b06
 	}
 
 	// start Whisper service
