#!/bin/sh

set -e

if [ ! -f "build/env.sh" ]; then
    echo "$0 must be run from the root of the repository."
    exit 2
fi

<<<<<<< HEAD
# Create fake Go workspace if it doesn't exist yet.
workspace="$PWD/build/_workspace"
root="$PWD"
ethdir="$workspace/src/github.com/status-im"
if [ ! -L "$ethdir/status-go" ]; then
    mkdir -p "$ethdir"
    cd "$ethdir"
    ln -s ../../../../../. status-go
=======
# Create workspace (if necessary) and dump all dependencies to it
ROOT=$PWD
WS1="$ROOT/build/_workspace/deps"
WS2="$ROOT/build/_workspace/project"

# expose all vendored packages
if [ ! -d "$WS1/src" ]; then
    mkdir -p "$WS1"
    cd "$WS1"
    ln -s "$ROOT/vendor" src
    cd "$ROOT"
fi

# expose project itself
PROJECTDIR="$WS2/src/github.com/status-im"
if [ ! -L "$PROJECTDIR/status-go" ]; then
    mkdir -p "$PROJECTDIR"
    cd "$PROJECTDIR"
    ln -s "$ROOT" status-go
>>>>>>> 376f8a6e
    cd "$root"
fi

# Set up the environment to use the workspace.
GOPATH="$WS1:$WS2"
GOBIN="$PWD/build/bin"
export GOPATH GOBIN

# Run the command inside the workspace.
<<<<<<< HEAD
cd "$ethdir/status-go"
PWD="$ethdir/status-go"
=======
cd "$PROJECTDIR/status-go"

# Linker options
export CGO_CFLAGS="-I/$JAVA_HOME/include -I/$JAVA_HOME/include/darwin"
>>>>>>> 376f8a6e

# Launch the arguments with the configured environment.
exec "$@"
<|MERGE_RESOLUTION|>--- conflicted
+++ resolved
@@ -7,16 +7,6 @@
     exit 2
 fi
 
-<<<<<<< HEAD
-# Create fake Go workspace if it doesn't exist yet.
-workspace="$PWD/build/_workspace"
-root="$PWD"
-ethdir="$workspace/src/github.com/status-im"
-if [ ! -L "$ethdir/status-go" ]; then
-    mkdir -p "$ethdir"
-    cd "$ethdir"
-    ln -s ../../../../../. status-go
-=======
 # Create workspace (if necessary) and dump all dependencies to it
 ROOT=$PWD
 WS1="$ROOT/build/_workspace/deps"
@@ -36,7 +26,6 @@
     mkdir -p "$PROJECTDIR"
     cd "$PROJECTDIR"
     ln -s "$ROOT" status-go
->>>>>>> 376f8a6e
     cd "$root"
 fi
 
@@ -46,15 +35,10 @@
 export GOPATH GOBIN
 
 # Run the command inside the workspace.
-<<<<<<< HEAD
-cd "$ethdir/status-go"
-PWD="$ethdir/status-go"
-=======
 cd "$PROJECTDIR/status-go"
 
 # Linker options
 export CGO_CFLAGS="-I/$JAVA_HOME/include -I/$JAVA_HOME/include/darwin"
->>>>>>> 376f8a6e
 
 # Launch the arguments with the configured environment.
 exec "$@"
